--- conflicted
+++ resolved
@@ -3,11 +3,7 @@
 Simple Flight Departure Time Checker
 Uses AviationStack API (Free tier: 100 requests/month)
 
-<<<<<<< HEAD
-# ABCDEFGHIJLMN
-=======
 # ABCDEFGHIJKLMNOP
->>>>>>> 6e3b8171
 
 Setup:
 1. Sign up at https://aviationstack.com/ (free, no credit card needed)
